--- conflicted
+++ resolved
@@ -71,24 +71,12 @@
 
     def split_by_tokens(text):
         tokens = tokenizer(text)
-<<<<<<< HEAD
-        tokens = tokens[tokens != 0][1:-1]
-        segments = []
-        for i in range(0, len(tokens), max_tokens):
-            segment_tokens = tokens[i:i + max_tokens]
-            segment_text = tokenizer.decode(segment_tokens)
-            segments.append(segment_text)
-=======
         tokens = tokens[tokens != 0][1:-1].tolist()
         chunks = np.array_split(all_tokens, int(len(all_tokens) / max_tokens) or 1)
-        segments = []
-        for segment_tokens in chunks:
-            try:
-                segments.append(tokenizer.decode(segment_tokens))
-            except:
-                ...
->>>>>>> 49d1baa0
-        return segments
+        return [
+            tokenizer.decode(segment_tokens)
+            for segment_tokens in chunks
+        ]
 
     return recursive_split(text, ['\n', '.', '!', '?', ',', ' '])
 
