--- conflicted
+++ resolved
@@ -97,14 +97,13 @@
     focus_points_percentage: float
 
 async def _get_miner_purchase_stats() -> Dict[str, MinerPurchaseStats]:
-    def db_operation():
-        with get_db_context() as db:
-            return db.query(FocusVideoRecord).filter(
-                FocusVideoRecord.processing_state == FocusVideoStateInternal.PURCHASED,
-                FocusVideoRecord.updated_at >= datetime.utcnow() - timedelta(hours=24)
-            ).all()
-
-    purchased_videos_records = await asyncio.to_thread(db_operation)
+    async with get_db_context() as db:
+        query = db.query(FocusVideoRecord).filter(
+            FocusVideoRecord.processing_state == FocusVideoStateInternal.PURCHASED,
+            FocusVideoRecord.updated_at >= datetime.utcnow() - timedelta(hours=24)
+        ).all()
+        result = await db.execute(query)
+        purchased_videos_records = result.scalars().all()
 
     # Calculate total earned tao
     total_earned_tao = sum(record.earned_reward_tao or 0 for record in purchased_videos_records)
@@ -302,66 +301,8 @@
             'message': 'Internal Server Errror'
         }
 
-<<<<<<< HEAD
-def set_focus_video_score(db: Session, video_id: str, score_details: VideoScore, embeddings: FocusVideoEmbeddings):
-    video_record = db.query(FocusVideoRecord).filter(
-=======
-class MinerPurchaseStats(BaseModel):
-    purchased_videos: List[FocusVideoInternal]
-    total_focus_points: float
-    max_focus_points: float
-    focus_points_percentage: float
-
-async def get_miner_purchase_stats(db: AsyncSession, miner_hotkeys: List[str]) -> Dict[str, MinerPurchaseStats]:
-    # Get total earned tao across all miners in last 24 hours
-    query = select(func.sum(FocusVideoRecord.earned_reward_tao)).filter(
-        FocusVideoRecord.processing_state == FocusVideoStateInternal.PURCHASED.value,
-        FocusVideoRecord.updated_at >= datetime.utcnow() - timedelta(hours=24)
-    )
-    result = await db.execute(query)
-    total_earned_tao = result.scalar() or 0
-
-    # Get videos purchased by requested miners in the last 24 hours
-    query = select(FocusVideoRecord).filter(
-        FocusVideoRecord.miner_hotkey.in_(miner_hotkeys),
-        FocusVideoRecord.processing_state == FocusVideoStateInternal.PURCHASED.value,
-        FocusVideoRecord.updated_at >= datetime.utcnow() - timedelta(hours=24)
-    )
-    result = await db.execute(query)
-    purchased_videos_records = result.scalars().all()
-
-    # Group records by miner hotkey
-    videos_by_miner = {}
-    for record in purchased_videos_records:
-        if record.miner_hotkey not in videos_by_miner:
-            videos_by_miner[record.miner_hotkey] = []
-        videos_by_miner[record.miner_hotkey].append(record)
-
-    # Process stats for each miner
-    stats = {}
-    for miner_hotkey in miner_hotkeys:
-        miner_videos = videos_by_miner.get(miner_hotkey, [])
-
-        purchased_videos = [
-            FocusVideoInternal.model_validate(video_record)
-            for video_record in miner_videos
-        ]
-
-        miner_earned_tao = sum(video.earned_reward_tao for video in purchased_videos)
-        tao_percentage = miner_earned_tao / total_earned_tao if total_earned_tao > 0 else 0
-
-        stats[miner_hotkey] = MinerPurchaseStats(
-            purchased_videos=purchased_videos,
-            total_focus_points=miner_earned_tao,
-            max_focus_points=total_earned_tao,
-            focus_points_percentage=tao_percentage
-        )
-
-    return stats
-
 async def set_focus_video_score(db: AsyncSession, video_id: str, score_details: VideoScore, embeddings: FocusVideoEmbeddings):
     query = select(FocusVideoRecord).filter(
->>>>>>> 0f0a32f2
         FocusVideoRecord.video_id == video_id,
         FocusVideoRecord.deleted_at.is_(None)
     )
