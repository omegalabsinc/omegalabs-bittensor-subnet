import asyncio
import requests
import os
import json
from datetime import datetime
import time
from typing import Annotated, List, Optional, Dict, Any
import random
import json
from pydantic import BaseModel
import traceback

from tempfile import TemporaryDirectory
import huggingface_hub
from datasets import load_dataset
import ulid

from traceback import print_exception

import bittensor
import uvicorn
from fastapi import FastAPI, HTTPException, Depends, Body, Path, Security, BackgroundTasks
from fastapi.security import HTTPBasicCredentials, HTTPBasic
from fastapi.security.api_key import APIKeyHeader
from fastapi.staticfiles import StaticFiles
from fastapi.responses import FileResponse
from starlette import status
from substrateinterface import Keypair

from sqlalchemy.orm import Session
from validator_api.database import get_db, get_db_context
from validator_api.database.crud.focusvideo import (
    get_all_available_focus, check_availability, get_purchased_list, check_video_metadata, 
    get_pending_focus, get_video_owner_coldkey, already_purchased_max_focus_tao, get_miner_purchase_stats, MinerPurchaseStats, set_focus_video_score, mark_video_rejected
)
from validator_api.utils.marketplace import get_max_focus_tao
from validator_api.cron.confirm_purchase import confirm_transfer, confirm_video_purchased
from validator_api.services.scoring_service import FocusScoringService

from validator_api.communex.client import CommuneClient
from validator_api.communex.types import Ss58Address
from validator_api.communex._common import get_node_url

from omega.protocol import Videos, VideoMetadata, FocusVideoMetadata
from omega.imagebind_wrapper import ImageBind, IMAGEBIND_VERSION

from validator_api import score
from validator_api.config import (
    NETWORK, NETUID, 
    ENABLE_COMMUNE, COMMUNE_NETWORK, COMMUNE_NETUID,
    API_KEY_NAME, API_KEYS, DB_CONFIG,
    TOPICS_LIST, PROXY_LIST, IS_PROD, 
    FOCUS_REWARDS_PERCENT, FOCUS_API_KEYS
)
from validator_api.dataset_upload import dataset_uploader

### Constants for OMEGA Metadata Dashboard ###
HF_DATASET = "omegalabsinc/omega-multimodal"
DATA_FILES_PREFIX = "default/train/"
MAX_FILES = 1
CACHE_FILE = "desc_embeddings_recent.json"
MIN_AGE = 60 * 60 * 48  # 2 days in seconds

import mysql.connector

def connect_to_db():
    try:
        connection = mysql.connector.connect(**DB_CONFIG)
        return connection
    except mysql.connector.Error as err:
        print("Error in connect_to_db while creating MySQL database connection:", err)

# define the APIKeyHeader for API authorization to our multi-modal endpoints
api_key_header = APIKeyHeader(name=API_KEY_NAME, auto_error=False)
focus_api_key_header = APIKeyHeader(name="FOCUS_API_KEY", auto_error=False)

security = HTTPBasic()
imagebind_v1 = ImageBind(v2=False)
imagebind_v2 = ImageBind(v2=True)

focus_scoring_service = FocusScoringService()

### Utility functions for OMEGA Metadata Dashboard ###
def get_timestamp_from_filename(filename: str):
    return ulid.from_str(os.path.splitext(filename.split("/")[-1])[0]).timestamp().timestamp

def pull_and_cache_dataset() -> List[str]:
    # Get the list of files in the dataset repository
    omega_ds_files = huggingface_hub.repo_info(repo_id=HF_DATASET, repo_type="dataset").siblings
    
    # Filter files that match the DATA_FILES_PREFIX
    recent_files = [
        f.rfilename
        for f in omega_ds_files if
        f.rfilename.startswith(DATA_FILES_PREFIX) and 
        time.time() - get_timestamp_from_filename(f.rfilename) < MIN_AGE
    ][:MAX_FILES]
    
    # Randomly sample up to MAX_FILES from the matching files
    sampled_files = random.sample(recent_files, min(MAX_FILES, len(recent_files)))
    
    # Load the dataset using the sampled files
    video_metadata = []
    with TemporaryDirectory() as temp_dir:
        omega_dataset = load_dataset(HF_DATASET, data_files=sampled_files, cache_dir=temp_dir)["train"]
        for i, entry in enumerate(omega_dataset):
            metadata = []
            if "description" in entry and "description_embed" in entry:
                metadata.append(entry["video_id"])
                metadata.append(entry["youtube_id"])
                metadata.append(entry["start_time"])
                metadata.append(entry["end_time"])
                metadata.append(entry["description"])
                metadata.append(entry["description_relevance_score"])
                metadata.append(entry["query_relevance_score"])
                metadata.append(entry["query"])
                metadata.append(entry["submitted_at"])
                video_metadata.append(metadata)
    
    # Cache the descriptions to a local file
    with open(CACHE_FILE, "w") as f:
        json.dump(video_metadata, f)
    
    return True
### End Utility functions for OMEGA Metadata Dashboard ###

async def get_api_key(api_key_header: str = Security(api_key_header)):
    if api_key_header in API_KEYS:
        return api_key_header
    else:
        raise HTTPException(
            status_code=401,
            detail="Invalid API Key"
        )
    
async def get_focus_api_key(focus_api_key_header: str = Security(focus_api_key_header)):
    if focus_api_key_header in FOCUS_API_KEYS:
        return focus_api_key_header
    else:
        raise HTTPException(
            status_code=401,
            detail="Invalid API Key"
        )

class VideoMetadataUpload(BaseModel):
    metadata: List[VideoMetadata]
    description_relevance_scores: List[float]
    query_relevance_scores: List[float]
    topic_query: str
    novelty_score: Optional[float] = None
    total_score: Optional[float] = None
    miner_hotkey: Optional[str] = None
    
class FocusMetadataUpload(BaseModel):
    metadata: List[FocusVideoMetadata]
    total_score: Optional[float] = None
    miner_hotkey: Optional[str] = None

class FocusScoreResponse(BaseModel):
    video_id: str
    video_score: float
    video_details: dict

def get_hotkey(credentials: Annotated[HTTPBasicCredentials, Depends(security)]) -> str:
    keypair = Keypair(ss58_address=credentials.username)

    if keypair.verify(credentials.username, credentials.password):
        return credentials.username

    raise HTTPException(
        status_code=status.HTTP_401_UNAUTHORIZED,
        detail="Signature mismatch",
    )

def check_commune_validator_hotkey(hotkey: str, modules_keys):
    if hotkey not in modules_keys.values():
        print("Commune validator key not found")
        return False
    return True

def authenticate_with_bittensor(hotkey, metagraph):
    if hotkey not in metagraph.hotkeys:
        return False

    uid = metagraph.hotkeys.index(hotkey)
    if not metagraph.validator_permit[uid] and NETWORK != "test":
        print("Bittensor validator permit required")
        return False
    
    if metagraph.S[uid] < 1000 and NETWORK != "test":
        print("Bittensor validator requires 1000+ staked TAO")
        return False
    
    return True

def authenticate_with_commune(hotkey, commune_keys):
    if ENABLE_COMMUNE and not check_commune_validator_hotkey(hotkey, commune_keys):
        return False
    return True

def update_commune_keys(commune_client, commune_keys):
    try:
        return commune_client.query_map_key(COMMUNE_NETUID)
    except Exception as err:
        print("Error during commune keys update", str(err))
        return commune_keys

async def main():
    app = FastAPI()
    # Mount the static directory to serve static files
    app.mount("/static", StaticFiles(directory="validator-api/static"), name="static")

    subtensor = bittensor.subtensor(network=NETWORK)
    metagraph: bittensor.metagraph = subtensor.metagraph(NETUID)

    commune_client = None
    commune_keys = None
    if ENABLE_COMMUNE:
        commune_client = CommuneClient(get_node_url(use_testnet=True if COMMUNE_NETWORK == "test" else False))
        commune_keys = update_commune_keys(commune_client, commune_keys)

    async def resync_metagraph():
        while True:
            """Resyncs the metagraph and updates the hotkeys and moving averages based on the new metagraph."""
            print("resync_metagraph()")

            try:
                # Sync the metagraph.
                metagraph.sync(subtensor=subtensor)

                # Sync latest commune keys
                if ENABLE_COMMUNE:
                    commune_keys = update_commune_keys(commune_client, commune_keys)
                    print("commune keys synced")
            
            # In case of unforeseen errors, the api will log the error and continue operations.
            except Exception as err:
                print("Error during metagraph sync", str(err))
                print_exception(type(err), err, err.__traceback__)

            await asyncio.sleep(90)
    
    @app.on_event("shutdown")
    async def shutdown_event():
        print("Shutdown event fired, attempting dataset upload of current batch.")
        dataset_uploader.submit()

    @app.post("/api/get_pinecone_novelty")
    async def get_pinecone_novelty(
        metadata: List[VideoMetadata],
        hotkey: Annotated[str, Depends(get_hotkey)],
    ) -> List[float]:
        
        if not authenticate_with_bittensor(hotkey, metagraph) and not authenticate_with_commune(hotkey, commune_keys):
            raise HTTPException(
                status_code=status.HTTP_403_FORBIDDEN,
                detail=f"Valid hotkey required.",
            )
        
        uid = None
        if ENABLE_COMMUNE and hotkey in commune_keys.values():
            # get uid of commune validator
            for key_uid, key_hotkey in commune_keys.items():
                if key_hotkey == hotkey:
                    uid = key_uid
                    break
            validator_chain = "commune"
        elif uid is None and hotkey in metagraph.hotkeys:
            # get uid of bittensor validator
            uid = metagraph.hotkeys.index(hotkey)
            validator_chain = "bittensor"
        
        start_time = time.time()
        # query the pinecone index to get novelty scores
        novelty_scores = await score.get_pinecone_novelty(metadata)
        print(f"Returning novelty scores={novelty_scores} for {validator_chain} validator={uid} in {time.time() - start_time:.2f}s")
        return novelty_scores

    @app.post("/api/upload_video_metadata")
    async def upload_video_metadata(
        upload_data: VideoMetadataUpload,
        hotkey: Annotated[str, Depends(get_hotkey)],
    ) -> bool:
        
        if not authenticate_with_bittensor(hotkey, metagraph) and not authenticate_with_commune(hotkey, commune_keys):
            raise HTTPException(
                status_code=status.HTTP_403_FORBIDDEN,
                detail=f"Valid hotkey required.",
            )
        
        uid = None
        is_bittensor = 0
        is_commune = 0
        if ENABLE_COMMUNE and hotkey in commune_keys.values():
            # get uid of commune validator
            for key_uid, key_hotkey in commune_keys.items():
                if key_hotkey == hotkey:
                    uid = key_uid
                    break
            validator_chain = "commune"
            is_commune = 1
        elif uid is None and hotkey in metagraph.hotkeys:
            # get uid of bittensor validator
            uid = metagraph.hotkeys.index(hotkey)
            validator_chain = "bittensor"
            is_bittensor = 1

        metadata = upload_data.metadata
        description_relevance_scores = upload_data.description_relevance_scores
        query_relevance_scores = upload_data.query_relevance_scores
        topic_query = upload_data.topic_query

        start_time = time.time()
        video_ids = await score.upload_video_metadata(metadata, description_relevance_scores, query_relevance_scores, topic_query)
        print(f"Uploaded {len(video_ids)} video metadata from {validator_chain} validator={uid} in {time.time() - start_time:.2f}s")
        
        if upload_data.miner_hotkey is not None:
            # Calculate and upsert leaderboard data
            datapoints = len(video_ids)
            avg_desc_relevance = sum(description_relevance_scores) / len(description_relevance_scores)
            avg_query_relevance = sum(query_relevance_scores) / len(query_relevance_scores)
            novelty_score = upload_data.novelty_score
            total_score = upload_data.total_score
            miner_hotkey = upload_data.miner_hotkey
            
            try:
                start_time = time.time()
                connection = connect_to_db()

                leaderboard_table_name = "miner_leaderboard"
                if not IS_PROD:
                    leaderboard_table_name += "_test"
                query = f"""
                INSERT INTO {leaderboard_table_name} (
                    hotkey,
                    is_bittensor,
                    is_commune,
                    datapoints,
                    avg_desc_relevance,
                    avg_query_relevance,
                    avg_novelty,
                    avg_score,
                    last_updated
                ) VALUES (
                    %s, %s, %s, %s, %s, %s, %s, %s, NOW()
                ) ON DUPLICATE KEY UPDATE
                    datapoints = datapoints + VALUES(datapoints),
                    avg_desc_relevance = ((avg_desc_relevance * (datapoints - VALUES(datapoints))) + (VALUES(avg_desc_relevance) * VALUES(datapoints))) / datapoints,
                    avg_query_relevance = ((avg_query_relevance * (datapoints - VALUES(datapoints))) + (VALUES(avg_query_relevance) * VALUES(datapoints))) / datapoints,
                    avg_novelty = ((avg_novelty * (datapoints - VALUES(datapoints))) + (VALUES(avg_novelty) * VALUES(datapoints))) / datapoints,
                    avg_score = ((avg_score * (datapoints - VALUES(datapoints))) + (VALUES(avg_score) * VALUES(datapoints))) / datapoints,
                    last_updated = NOW();
                """
                cursor = connection.cursor()
                cursor.execute(query, (
                    miner_hotkey,
                    is_bittensor,
                    is_commune,
                    datapoints,
                    avg_desc_relevance,
                    avg_query_relevance,
                    novelty_score,
                    total_score
                ))
                connection.commit()
                print(f"Upserted leaderboard data for {miner_hotkey} from {validator_chain} validator={uid} in {time.time() - start_time:.2f}s")
                
            except mysql.connector.Error as err:
                raise HTTPException(status_code=500, detail=f"Error fetching data from MySQL database: {err}")
            finally:
                if connection:
                    connection.close()
        else:
            print("Skipping leaderboard update because either non-production environment or vali running outdated code.")
        
        return True
<<<<<<< HEAD
    
    @app.post("/api/upload_focus_metadata")
    async def upload_focus_metadata(
        upload_data: FocusMetadataUpload,
        hotkey: Annotated[str, Depends(get_hotkey)],
    ) -> bool:
        print(f"uploaded: {upload_data}")
        if not authenticate_with_bittensor(hotkey, metagraph) and not authenticate_with_commune(hotkey, commune_keys):
            raise HTTPException(
                status_code=status.HTTP_403_FORBIDDEN,
                detail=f"Valid hotkey required.",
            )
        
        uid = None
        is_bittensor = 0
        is_commune = 0
        if ENABLE_COMMUNE and hotkey in commune_keys.values():
            # get uid of commune validator
            for key_uid, key_hotkey in commune_keys.items():
                if key_hotkey == hotkey:
                    uid = key_uid
                    break
            validator_chain = "commune"
            is_commune = 1
        elif uid is None and hotkey in metagraph.hotkeys:
            # get uid of bittensor validator
            uid = metagraph.hotkeys.index(hotkey)
            validator_chain = "bittensor"
            is_bittensor = 1

        metadata = upload_data.metadata

        start_time = time.time()
        video_ids = await score.upload_focus_metadata(metadata, imagebind_v2)
        print(f"Uploaded {len(video_ids)} video metadata from {validator_chain} validator={uid} in {time.time() - start_time:.2f}s")
        
        if upload_data.miner_hotkey is not None:
            # Calculate and upsert leaderboard data
            datapoints = len(video_ids)
            avg_desc_relevance = 0
            avg_query_relevance = 0
            novelty_score = 0
            total_score = upload_data.total_score
            miner_hotkey = upload_data.miner_hotkey
            
            try:
                start_time = time.time()
                connection = connect_to_db()

                leaderboard_table_name = "miner_leaderboard"
                if not IS_PROD:
                    leaderboard_table_name += "_test"
                query = f"""
                INSERT INTO {leaderboard_table_name} (
                    hotkey,
                    is_bittensor,
                    is_commune,
                    datapoints,
                    avg_desc_relevance,
                    avg_query_relevance,
                    avg_novelty,
                    avg_score,
                    last_updated
                ) VALUES (
                    %s, %s, %s, %s, %s, %s, %s, %s, NOW()
                ) ON DUPLICATE KEY UPDATE
                    datapoints = datapoints + VALUES(datapoints),
                    avg_desc_relevance = ((avg_desc_relevance * (datapoints - VALUES(datapoints))) + (VALUES(avg_desc_relevance) * VALUES(datapoints))) / datapoints,
                    avg_query_relevance = ((avg_query_relevance * (datapoints - VALUES(datapoints))) + (VALUES(avg_query_relevance) * VALUES(datapoints))) / datapoints,
                    avg_novelty = ((avg_novelty * (datapoints - VALUES(datapoints))) + (VALUES(avg_novelty) * VALUES(datapoints))) / datapoints,
                    avg_score = ((avg_score * (datapoints - VALUES(datapoints))) + (VALUES(avg_score) * VALUES(datapoints))) / datapoints,
                    last_updated = NOW();
                """
                cursor = connection.cursor()
                cursor.execute(query, (
                    miner_hotkey,
                    is_bittensor,
                    is_commune,
                    datapoints,
                    avg_desc_relevance,
                    avg_query_relevance,
                    novelty_score,
                    total_score
                ))
                connection.commit()
                print(f"Upserted leaderboard data for {miner_hotkey} from {validator_chain} validator={uid} in {time.time() - start_time:.2f}s")
                
            except mysql.connector.Error as err:
                raise HTTPException(status_code=500, detail=f"Error fetching data from MySQL database: {err}")
            finally:
                if connection:
                    connection.close()
        else:
            print("Skipping leaderboard update because either non-production environment or vali running outdated code.")
        
        return True
=======
>>>>>>> 9db14ae0

    @app.post("/api/get_proxy")
    async def get_proxy(
        hotkey: Annotated[str, Depends(get_hotkey)]
    ) -> str:
        
        if not authenticate_with_bittensor(hotkey, metagraph) and not authenticate_with_commune(hotkey, commune_keys):
            raise HTTPException(
                status_code=status.HTTP_403_FORBIDDEN,
                detail=f"Valid hotkey required.",
            )
        
        return random.choice(PROXY_LIST)
    
    ################ START OMEGA FOCUS ENDPOINTS ################
    async def run_focus_scoring(
        video_id: Annotated[str, Body()],
        focusing_task: Annotated[str, Body()],
        focusing_description: Annotated[str, Body()]
    ) -> Dict[str, Any]:
        try:
            response = await focus_scoring_service.score_video(video_id, focusing_task, focusing_description)
            print(f"Score for focus video <{video_id}>: {response.combined_score}")
            minimum_score = 0.1
            # get the db after scoring the video so it's not open for too long
            with get_db_context() as db:
                if response.combined_score < minimum_score:
                    rejection_reason = f"This video got a score of {response.combined_score * 100:.2f}%, which is lower than the minimum score of {minimum_score * 100}%."
                    mark_video_rejected(db, video_id, rejection_reason=rejection_reason)
                else:
                    set_focus_video_score(db, video_id, response)
            return { "success": True }
        except Exception as e:
            error_string = f"{str(e)}\n{traceback.format_exc()}"
            print(f"Error scoring focus video <{video_id}>: {error_string}")
            with get_db_context() as db:
                mark_video_rejected(db, video_id, rejection_reason=error_string)
            return { "success": False, "error": error_string }

    @app.post("/api/focus/get_focus_score")
    async def get_focus_score(
        api_key: str = Security(get_focus_api_key),
        video_id: Annotated[str, Body()] = None,
        focusing_task: Annotated[str, Body()] = None,
        focusing_description: Annotated[str, Body()] = None,
        background_tasks: BackgroundTasks = BackgroundTasks(),
    ) -> Dict[str, bool]:
        # await run_focus_scoring(video_id, focusing_task, focusing_description, db)
        background_tasks.add_task(run_focus_scoring, video_id, focusing_task, focusing_description)
        return { "success": True }

    @app.get("/api/focus/get_list")
    async def _get_available_focus_video_list(
        db: Session=Depends(get_db)
    ):
        """
        Return all available focus videos
        """
        return get_all_available_focus(db)

    # FV TODO: let's do proper miner auth here instead, and then from the retrieved hotkey, we can also
    # retrieve the coldkey and use that to confirm the transfer
    @app.post("/api/focus/purchase")
    async def purchase_video(
        background_tasks: BackgroundTasks,
        video_id: Annotated[str, Body()],
        miner_hotkey: Annotated[str, Body()],
        db: Session=Depends(get_db),
    ):
        if await already_purchased_max_focus_tao(db):
            print("Purchases in the last 24 hours have reached the max focus tao limit.")
            raise HTTPException(400, "Purchases in the last 24 hours have reached the max focus tao limit, please try again later.")

        availability = await check_availability(db, video_id, miner_hotkey)
        print('availability', availability)
        if availability['status'] == 'success':
            amount = availability['price']
            video_owner_coldkey = get_video_owner_coldkey(db, video_id)
            background_tasks.add_task(confirm_video_purchased, video_id)
            return {
                'status': 'success',
                'address': video_owner_coldkey,
                'amount': amount,
            }
        else:
            return availability
        
    @app.post("/api/focus/verify-purchase")
    async def verify_purchase(
        miner_hotkey: Annotated[str, Body()],
        video_id: Annotated[str, Body()],
        block_hash: Annotated[str, Body()],
        db: Session=Depends(get_db),
    ):
        video_owner_coldkey = get_video_owner_coldkey(db, video_id)
        result = await confirm_transfer(db, video_owner_coldkey, video_id, miner_hotkey, block_hash)
        if result:
            return {
                'status': 'success',
                'message': 'Video purchase verification was successful'
            }
        else:
            return {
                'status': 'error',
                'message': f'Video purchase verification failed for video_id {video_id} on block_hash {block_hash} by miner_hotkey {miner_hotkey}'
            }

    @app.get('/api/focus/miner_purchase_score/{miner_hotkey}')
    async def miner_purchase_score(
        miner_hotkey: str,
        db: Session = Depends(get_db)
    ) -> MinerPurchaseStats:
        return get_miner_purchase_stats(db, miner_hotkey)

    @app.get('/api/focus/miner_purchase_scores/{miner_hotkey_list}')
    async def miner_purchase_scores(
        miner_hotkey_list: str,
        db: Session = Depends(get_db)
    ) -> Dict[str, MinerPurchaseStats]:
        return {
            hotkey: get_miner_purchase_stats(db, hotkey)
            for hotkey in miner_hotkey_list.split(',')
        }
    
    @app.get('/api/focus/get_rewards_percent')
    async def get_rewards_percent():
        return FOCUS_REWARDS_PERCENT
    
    @app.get('/api/focus/get_max_focus_tao')
    async def _get_max_focus_tao():
        return await get_max_focus_tao()
    
    async def cache_max_focus_tao():
        while True:
            """Re-caches the value of max_focus_tao."""
            print("cache_max_focus_tao()")

            max_attempts = 3
            attempt = 0

            while attempt < max_attempts:
                try:
                    max_focus_tao = await get_max_focus_tao()
                    break  # Exit the loop if the function succeeds

                # In case of unforeseen errors, the api will log the error and continue operations.
                except Exception as err:
                    attempt += 1
                    print(f"Error during recaching of max_focus_tao (Attempt {attempt}/{max_attempts}):", str(err))

                    if attempt >= max_attempts:
                        print("Max attempts reached. Skipping this caching this cycle.")
                        break

            # Sleep in seconds
            await asyncio.sleep(1800) # 30 minutes
    ################ END OMEGA FOCUS ENDPOINTS ################
    
    """ TO BE DEPRECATED """
    @app.post("/api/validate")
    async def validate(
        videos: Videos,
        hotkey: Annotated[str, Depends(get_hotkey)],
    ) -> float:
        if not authenticate_with_bittensor(hotkey, metagraph):
            raise HTTPException(
                status_code=status.HTTP_403_FORBIDDEN,
                detail=f"Valid hotkey required.",
            )
        uid = metagraph.hotkeys.index(hotkey)
        
        start_time = time.time()

        imagebind = imagebind_v1
        if not hasattr(videos, 'imagebind_version'):
            print("`videos` object does not have `imagebind_version` attribute, using original model")
        elif videos.imagebind_version is None:
            print("imagebind_version is None, using original model")
        elif videos.imagebind_version != IMAGEBIND_VERSION:
            print(f"imagebind_version is {videos.imagebind_version}, using original model")
        else:
            print(f"imagebind_version is {IMAGEBIND_VERSION}, using new model")
            imagebind = imagebind_v2
        youtube_rewards = await score.score_and_upload_videos(videos, imagebind)

        if youtube_rewards is None:
            print("YouTube rewards are empty, returning None")
            return None
        
        total_rewards: float = youtube_rewards
        
        print(f"Total Rewards: {total_rewards}")
        print(f"Returning score={total_rewards} for validator={uid} in {time.time() - start_time:.2f}s")

        return total_rewards

    if not IS_PROD:
        @app.get("/api/count_unique")
        async def count_unique(
            videos: Videos,
        ) -> str:
            nunique = await score.get_num_unique_videos(videos)
            return f"{nunique} out of {len(videos.video_metadata)} submitted videos are unique"

        @app.get("/api/check_score")
        async def check_score(
            videos: Videos,
        ) -> dict:
            detailed_score = await score.score_videos_for_testing(videos, imagebind_v2)
            return detailed_score

    @app.get("/api/topic")
    async def get_topic() -> str:
        return random.choice(TOPICS_LIST)
    
    @app.get("/api/topics")
    async def get_topics() -> List[str]:
        return TOPICS_LIST

    @app.get("/")
    def healthcheck():
        return datetime.utcnow()

    ################ START MULTI-MODAL API / OPENTENSOR CONNECTOR ################
    @app.get("/api/mm/topics")
    async def get_mm_topics(api_key: str = Security(get_api_key)):
        try:
            connection = connect_to_db()
            query = f"SELECT DISTINCT query FROM omega_multimodal"
            cursor = connection.cursor()
            cursor.execute(query)
            data = [row[0] for row in cursor.fetchall()]
            
            cursor.close()
            connection.close()
            return data
        except mysql.connector.Error as err:
            raise HTTPException(status_code=500, detail=f"Error fetching data from MySQL database: {err}")
        

    @app.get("/api/mm/topic_video_count")
    async def get_mm_topic_video_count(api_key: str = Security(get_api_key)):
        try:
            connection = connect_to_db()
            query = f"SELECT query, COUNT(*) AS num_videos FROM omega_multimodal GROUP BY query"
            cursor = connection.cursor(dictionary=True)
            cursor.execute(query)
            data = cursor.fetchall()
            
            cursor.close()
            connection.close()
            return data        
        except mysql.connector.Error as err:
            raise HTTPException(status_code=500, detail=f"Error fetching data from MySQL database: {err}")


    @app.get("/api/mm/topic_relevant/{topic}")
    async def get_mm_topic_relevant(api_key: str = Security(get_api_key), topic: str = Path(...)):
        try:
            connection = connect_to_db()
            query = f"SELECT video_id, youtube_id, description, start_time, end_time FROM omega_multimodal where query = '{topic}' ORDER BY query_relevance_score DESC LIMIT 100"
            cursor = connection.cursor(dictionary=True)
            cursor.execute(query)
            data = cursor.fetchall()
            
            cursor.close()
            connection.close()
            return data        
        except mysql.connector.Error as err:
            raise HTTPException(status_code=500, detail=f"Error fetching data from MySQL database: {err}")
    ################ END MULTI-MODAL API / OPENTENSOR CONNECTOR ################

    ################ START LEADERBOARD ################
    @app.get("/api/leaderboard")
    async def get_leaderboard_data(hotkey: Optional[str] = None, sort_by: Optional[str] = None, sort_order: Optional[str] = None):
        try:
            leaderboard_table_name = "miner_leaderboard"
            if not IS_PROD:
                leaderboard_table_name += "_test"
            connection = connect_to_db()
            query = f"SELECT * FROM {leaderboard_table_name}"
            params = []

            # Filter by hotkey if provided
            if hotkey:
                query += " WHERE hotkey = %s"
                params.append(hotkey)

            # Sort by the specified column if provided, default to 'datapoints'
            sort_column = "datapoints"  # Default sort column
            sort_order = "DESC"  # Default sort order
            if sort_by:
                # Validate and map sort_by to actual column names if necessary
                valid_sort_columns = {
                    "datapoints": "datapoints",
                    "avg_desc_relevance": "avg_desc_relevance",
                    "avg_query_relevance": "avg_query_relevance",
                    "avg_novelty": "avg_novelty",
                    "avg_score": "avg_score",
                    "last_updated": "last_updated"
                }
                sort_column = valid_sort_columns.get(sort_by, sort_column)
            if sort_order:
                # Validate and map sort_order to actual values if necessary
                valid_sort_orders = {
                    "asc": "ASC",
                    "desc": "DESC"
                }
                sort_order = valid_sort_orders.get(sort_order.lower(), sort_order)
            
            query += f" ORDER BY {sort_column} {sort_order}"

            cursor = connection.cursor(dictionary=True)
            cursor.execute(query, params)
            data = cursor.fetchall()
            
            cursor.close()
            connection.close()
            return data        
        except mysql.connector.Error as err:
            raise HTTPException(status_code=500, detail=f"Error fetching data from MySQL database: {err}")
    
    @app.get("/leaderboard")
    def leaderboard():
        return FileResponse('./validator-api/static/leaderboard.html')
    
    @app.get("/api/leaderboard-dataset-data")
    async def get_leaderboard_dataset_data():
        try:
            connection = connect_to_db()
            query = "SELECT * FROM hf_dataset_snapshots ORDER BY snapshot_date ASC"
            cursor = connection.cursor(dictionary=True)
            cursor.execute(query)
            data = cursor.fetchall()
            
            cursor.close()
            connection.close()
            return data        
        except mysql.connector.Error as err:
            raise HTTPException(status_code=500, detail=f"Error fetching leaderboard dataset data from MySQL database: {err}")
        
    @app.get("/api/leaderboard-miner-data")
    async def get_leaderboard_miner_data(hotkey: Optional[str] = None):
        try:
            connection = connect_to_db()
            params = []

            query = "SELECT * FROM miner_leaderboard_snapshots wHERE 1=1"

             # Filter by hotkey if provided
            if hotkey:
                query += " AND hotkey = %s"
                params.append(hotkey)

            query += " ORDER BY snapshot_date ASC"

            cursor = connection.cursor(dictionary=True)
            cursor.execute(query, params)
            data = cursor.fetchall()
            
            cursor.close()
            connection.close()
            return data        
        except mysql.connector.Error as err:
            raise HTTPException(status_code=500, detail=f"Error fetching leaderboard miner data from MySQL database: {err}")

    ################ END LEADERBOARD ################

    ################ START DASHBOARD ################
    async def resync_dataset():
        while True:
            """Resyncs the dataset by updating our JSON data source from the huggingface dataset."""
            print("resync_dataset()")

            max_attempts = 3
            attempt = 0

            while attempt < max_attempts:
                try:
                    pull_and_cache_dataset()
                    break  # Exit the loop if the function succeeds

                # In case of unforeseen errors, the api will log the error and continue operations.
                except Exception as err:
                    attempt += 1
                    print(f"Error during dataset sync (Attempt {attempt}/{max_attempts}):", str(err))
                    #print_exception(type(err), err, err.__traceback__)

                    if attempt >= max_attempts:
                        print("Max attempts reached. Skipping this sync cycle.")
                        break

            # Sleep in seconds
            await asyncio.sleep(1800) # 30 minutes

    @app.get("/dashboard/get-video-metadata")
    async def get_video_metadata(
        sort_by: Optional[str] = "submitted_at",
        sort_order: Optional[str] = "desc",
        page: Optional[int] = 1,
        items_per_page: Optional[int] = 50
    ):
        if os.path.exists(CACHE_FILE):
            with open(CACHE_FILE, "r") as f:
                descriptions = json.load(f)
            
            # Define a mapping from sort_by parameter to the index in the metadata list
            sort_index_mapping = {
                "video_id": 0,
                "youtube_id": 1,
                "start_time": 2,
                "end_time": 3,
                "description": 4,
                "description_relevance_score": 5,
                "query_relevance_score": 6,
                "query": 7,
                "submitted_at": 8
            }
            
            if sort_by and sort_by in sort_index_mapping:
                index = sort_index_mapping[sort_by]
                reverse = sort_order == "desc"
                descriptions.sort(key=lambda x: x[index], reverse=reverse)
            
            # Pagination logic
            total_items = len(descriptions)
            start = (page - 1) * items_per_page
            end = start + items_per_page
            paginated_descriptions = descriptions[start:end]

            for video in paginated_descriptions:
                video[0] = ".." + str(video[0])[:6]
                video[5] = round(video[5], 4)  # Round description_relevance_score
                video[6] = round(video[6], 4)  # Round query_relevance_score
                date_time = datetime.fromtimestamp(video[8])
                video[8] = date_time.strftime('%Y-%m-%d %H:%M:%S')  # Format submitted_at
            
            return {
                "total_items": total_items,
                "page": page,
                "items_per_page": items_per_page,
                "data": paginated_descriptions
            }
        else:
            return {"error": "Cache file not found"}
    
    @app.get("/dashboard")
    def dashboard():
        return FileResponse('validator-api/static/dashboard.html')
    ################ END DASHBOARD ################

    async def run_server():
        config = uvicorn.Config(app=app, host="0.0.0.0", port=8001)
        server = uvicorn.Server(config)
        await server.serve()
    
    server_task = asyncio.create_task(run_server())
    try:
        # Wait for the server to start
        await asyncio.gather(
            server_task,
            resync_metagraph(),
            cache_max_focus_tao(),
            resync_dataset(),
        )
    except asyncio.CancelledError:
        server_task.cancel()
        await server_task

if __name__ == "__main__":
    asyncio.run(main())<|MERGE_RESOLUTION|>--- conflicted
+++ resolved
@@ -374,105 +374,6 @@
             print("Skipping leaderboard update because either non-production environment or vali running outdated code.")
         
         return True
-<<<<<<< HEAD
-    
-    @app.post("/api/upload_focus_metadata")
-    async def upload_focus_metadata(
-        upload_data: FocusMetadataUpload,
-        hotkey: Annotated[str, Depends(get_hotkey)],
-    ) -> bool:
-        print(f"uploaded: {upload_data}")
-        if not authenticate_with_bittensor(hotkey, metagraph) and not authenticate_with_commune(hotkey, commune_keys):
-            raise HTTPException(
-                status_code=status.HTTP_403_FORBIDDEN,
-                detail=f"Valid hotkey required.",
-            )
-        
-        uid = None
-        is_bittensor = 0
-        is_commune = 0
-        if ENABLE_COMMUNE and hotkey in commune_keys.values():
-            # get uid of commune validator
-            for key_uid, key_hotkey in commune_keys.items():
-                if key_hotkey == hotkey:
-                    uid = key_uid
-                    break
-            validator_chain = "commune"
-            is_commune = 1
-        elif uid is None and hotkey in metagraph.hotkeys:
-            # get uid of bittensor validator
-            uid = metagraph.hotkeys.index(hotkey)
-            validator_chain = "bittensor"
-            is_bittensor = 1
-
-        metadata = upload_data.metadata
-
-        start_time = time.time()
-        video_ids = await score.upload_focus_metadata(metadata, imagebind_v2)
-        print(f"Uploaded {len(video_ids)} video metadata from {validator_chain} validator={uid} in {time.time() - start_time:.2f}s")
-        
-        if upload_data.miner_hotkey is not None:
-            # Calculate and upsert leaderboard data
-            datapoints = len(video_ids)
-            avg_desc_relevance = 0
-            avg_query_relevance = 0
-            novelty_score = 0
-            total_score = upload_data.total_score
-            miner_hotkey = upload_data.miner_hotkey
-            
-            try:
-                start_time = time.time()
-                connection = connect_to_db()
-
-                leaderboard_table_name = "miner_leaderboard"
-                if not IS_PROD:
-                    leaderboard_table_name += "_test"
-                query = f"""
-                INSERT INTO {leaderboard_table_name} (
-                    hotkey,
-                    is_bittensor,
-                    is_commune,
-                    datapoints,
-                    avg_desc_relevance,
-                    avg_query_relevance,
-                    avg_novelty,
-                    avg_score,
-                    last_updated
-                ) VALUES (
-                    %s, %s, %s, %s, %s, %s, %s, %s, NOW()
-                ) ON DUPLICATE KEY UPDATE
-                    datapoints = datapoints + VALUES(datapoints),
-                    avg_desc_relevance = ((avg_desc_relevance * (datapoints - VALUES(datapoints))) + (VALUES(avg_desc_relevance) * VALUES(datapoints))) / datapoints,
-                    avg_query_relevance = ((avg_query_relevance * (datapoints - VALUES(datapoints))) + (VALUES(avg_query_relevance) * VALUES(datapoints))) / datapoints,
-                    avg_novelty = ((avg_novelty * (datapoints - VALUES(datapoints))) + (VALUES(avg_novelty) * VALUES(datapoints))) / datapoints,
-                    avg_score = ((avg_score * (datapoints - VALUES(datapoints))) + (VALUES(avg_score) * VALUES(datapoints))) / datapoints,
-                    last_updated = NOW();
-                """
-                cursor = connection.cursor()
-                cursor.execute(query, (
-                    miner_hotkey,
-                    is_bittensor,
-                    is_commune,
-                    datapoints,
-                    avg_desc_relevance,
-                    avg_query_relevance,
-                    novelty_score,
-                    total_score
-                ))
-                connection.commit()
-                print(f"Upserted leaderboard data for {miner_hotkey} from {validator_chain} validator={uid} in {time.time() - start_time:.2f}s")
-                
-            except mysql.connector.Error as err:
-                raise HTTPException(status_code=500, detail=f"Error fetching data from MySQL database: {err}")
-            finally:
-                if connection:
-                    connection.close()
-        else:
-            print("Skipping leaderboard update because either non-production environment or vali running outdated code.")
-        
-        return True
-=======
->>>>>>> 9db14ae0
 
     @app.post("/api/get_proxy")
     async def get_proxy(
