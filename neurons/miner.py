--- conflicted
+++ resolved
@@ -60,19 +60,7 @@
             raise ValueError("Invalid query augment")
         
         self.imagebind_v1 = ImageBind(disable_lora=True)
-<<<<<<< HEAD
-        self.imagebind_v2 = ImageBind(disable_lora=False)
-        
-=======
         # self.imagebind_v2 = ImageBind(disable_lora=False)
-
-        self.focus_videos_api = (
-            #"https://dev-focus-api.omegatron.ai/"
-            "http://localhost:8000/"
-            if self.config.subtensor.network == "test" else
-            "https://focus-api.omegatron.ai/"
-        )
->>>>>>> 7f3bf6f9
 
     async def forward(
         self, synapse: omega.protocol.Videos
