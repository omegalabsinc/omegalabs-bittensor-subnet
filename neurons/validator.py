--- conflicted
+++ resolved
@@ -133,16 +133,9 @@
 
         self.imagebind = None
         self.load_focus_rewards_start = dt.datetime.now()
-<<<<<<< HEAD
-        self.FOCUS_REWARDS_PERCENT = self.load_focus_rewards_percent()  # 2.5%
-        self.AUDIO_REWARDS_PERCENT = AUDIO_REWARDS_PERCENT  # 12.5%
-        self.YOUTUBE_REWARDS_PERCENT = 1.0 - \
-            self.FOCUS_REWARDS_PERCENT - self.AUDIO_REWARDS_PERCENT  # 85%
-=======
         self.FOCUS_REWARDS_PERCENT = self.load_focus_rewards_percent()
         self.AUDIO_REWARDS_PERCENT = AUDIO_REWARDS_PERCENT
         self.YOUTUBE_REWARDS_PERCENT = 1.0 - self.FOCUS_REWARDS_PERCENT - self.AUDIO_REWARDS_PERCENT
->>>>>>> 1bf26442
 
         if not self.config.neuron.decentralization.off:
             if torch.cuda.is_available():
